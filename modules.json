--- conflicted
+++ resolved
@@ -23,8 +23,6 @@
                     "custom/dumpsoftwareversions": {
                         "branch": "master",
                         "git_sha": "911696ea0b62df80e900ef244d7867d177971f73",
-<<<<<<< HEAD
-=======
                         "installed_by": ["modules"]
                     },
                     "falco": {
@@ -35,34 +33,26 @@
                     "fastp": {
                         "branch": "master",
                         "git_sha": "d497a4868ace3302016ea8ed4b395072d5e833cd",
->>>>>>> 69ca385a
                         "installed_by": ["modules"]
                     },
                     "fqtk": {
                         "branch": "master",
-<<<<<<< HEAD
                         "git_sha": "bd8092b67b5103bdd52e300f75889442275c3117",
-=======
-                        "git_sha": "911696ea0b62df80e900ef244d7867d177971f73",
                         "installed_by": ["modules"]
                     },
                     "md5sum": {
                         "branch": "master",
                         "git_sha": "5c460c5a4736974abde2843294f35307ee2b0e5e",
->>>>>>> 69ca385a
                         "installed_by": ["modules"]
                     },
                     "multiqc": {
                         "branch": "master",
                         "git_sha": "911696ea0b62df80e900ef244d7867d177971f73",
-<<<<<<< HEAD
-=======
                         "installed_by": ["modules"]
                     },
                     "sgdemux": {
                         "branch": "master",
                         "git_sha": "911696ea0b62df80e900ef244d7867d177971f73",
->>>>>>> 69ca385a
                         "installed_by": ["modules"]
                     },
                     "untar": {
