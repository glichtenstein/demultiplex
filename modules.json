{
    "name": "nf-core/demultiplex",
    "homePage": "https://github.com/nf-core/demultiplex",
    "repos": {
        "nf-core/modules": {
            "git_url": "https://github.com/nf-core/modules.git",
            "modules": {
<<<<<<< HEAD
                "custom/dumpsoftwareversions": {
                    "git_sha": "e745e167c1020928ef20ea1397b6b4d230681b4d",
                    "branch": "master"
                },
                "fastqc": {
                    "git_sha": "e745e167c1020928ef20ea1397b6b4d230681b4d",
                    "branch": "master"
                },
                "multiqc": {
                    "git_sha": "e745e167c1020928ef20ea1397b6b4d230681b4d",
                    "branch": "master"
=======
                "bcl2fastq": {
                    "branch": "master",
                    "git_sha": "9294259eeab91a9c6fa8b12eeffb2a1bdf50f81c"
                },
                "bclconvert": {
                    "branch": "master",
                    "git_sha": "a9521de5ac03e1873c2746af2147600821fdaa49"
                },
                "custom/dumpsoftwareversions": {
                    "branch": "master",
                    "git_sha": "5e7b1ef9a5a2d9258635bcbf70fcf37dacd1b247"
                },
                "fastp": {
                    "branch": "master",
                    "git_sha": "2c70c1c1951aaf884d2e8d8d9c871db79f7b35aa"
                },
                "fastqc": {
                    "branch": "master",
                    "git_sha": "49b18b1639f4f7104187058866a8fab33332bdfe"
                },
                "md5sum": {
                    "branch": "master",
                    "git_sha": "bd1b80f36e1b9a978e598e4b47f6705ede34da37"
                },
                "multiqc": {
                    "branch": "master",
                    "git_sha": "5587389874dac9c9953a2ab6f01d49af81969492"
                },
                "untar": {
                    "branch": "master",
                    "git_sha": "b63b9f752dc8e43fc70b0491aad5e0a270ab0e10"
>>>>>>> d903eb29
                }
            }
        }
    }
}<|MERGE_RESOLUTION|>--- conflicted
+++ resolved
@@ -5,19 +5,6 @@
         "nf-core/modules": {
             "git_url": "https://github.com/nf-core/modules.git",
             "modules": {
-<<<<<<< HEAD
-                "custom/dumpsoftwareversions": {
-                    "git_sha": "e745e167c1020928ef20ea1397b6b4d230681b4d",
-                    "branch": "master"
-                },
-                "fastqc": {
-                    "git_sha": "e745e167c1020928ef20ea1397b6b4d230681b4d",
-                    "branch": "master"
-                },
-                "multiqc": {
-                    "git_sha": "e745e167c1020928ef20ea1397b6b4d230681b4d",
-                    "branch": "master"
-=======
                 "bcl2fastq": {
                     "branch": "master",
                     "git_sha": "9294259eeab91a9c6fa8b12eeffb2a1bdf50f81c"
@@ -49,7 +36,6 @@
                 "untar": {
                     "branch": "master",
                     "git_sha": "b63b9f752dc8e43fc70b0491aad5e0a270ab0e10"
->>>>>>> d903eb29
                 }
             }
         }
