# nf-core/demultiplex: Contributing Guidelines

Hi there!
Many thanks for taking an interest in improving nf-core/demultiplex.

We try to manage the required tasks for nf-core/demultiplex using GitHub issues, you probably came to this page when creating one.
Please use the pre-filled template to save time.

However, don't be put off by this template - other more general issues and suggestions are welcome!
Contributions to the code are even more welcome ;)

<<<<<<< HEAD
> If you need help using or modifying nf-core/demultiplex then the best place to ask is on the pipeline channel on [Slack](https://nf-core-invite.herokuapp.com/).


=======
> If you need help using or modifying nf-core/demultiplex then the best place to ask is on the nf-core Slack [#demultiplex](https://nfcore.slack.com/channels/demultiplex) channel ([join our Slack here](https://nf-co.re/join/slack)).
>>>>>>> fd5bdd92

## Contribution workflow

If you'd like to write some code for nf-core/demultiplex, the standard workflow is as follows:

1. Check that there isn't already an issue about your idea in the [nf-core/demultiplex issues](https://github.com/nf-core/demultiplex/issues) to avoid duplicating work
    * If there isn't one already, please create one so that others know you're working on this
2. [Fork](https://help.github.com/en/github/getting-started-with-github/fork-a-repo) the [nf-core/demultiplex repository](https://github.com/nf-core/demultiplex) to your GitHub account
3. Make the necessary changes / additions within your forked repository
4. Submit a Pull Request against the `dev` branch and wait for the code to be reviewed and merged

If you're not used to this workflow with git, you can start with some [docs from GitHub](https://help.github.com/en/github/collaborating-with-issues-and-pull-requests) or even their [excellent `git` resources](https://try.github.io/).

## Tests

When you create a pull request with changes, [GitHub Actions](https://github.com/features/actions) will run automatic tests.
Typically, pull-requests are only fully reviewed when these tests are passing, though of course we can help out before then.

There are typically two types of tests that run:

### Lint Tests

`nf-core` has a [set of guidelines](https://nf-co.re/developers/guidelines) which all pipelines must adhere to.
To enforce these and ensure that all pipelines stay in sync, we have developed a helper tool which runs checks on the pipeline code. This is in the [nf-core/tools repository](https://github.com/nf-core/tools) and once installed can be run locally with the `nf-core lint <pipeline-directory>` command.

If any failures or warnings are encountered, please follow the listed URL for more documentation.

### Pipeline Tests

Each `nf-core` pipeline should be set up with a minimal set of test-data.
`GitHub Actions` then runs the pipeline on this data to ensure that it exits successfully.
If there are any failures then the automated tests fail.
These tests are run both with the latest available version of `Nextflow` and also the minimum required version that is stated in the pipeline code.

## Patch

: warning: Only in the unlikely and regretful event of a release happening with a bug.

* On your own fork, make a new branch `patch` based on `upstream/master`.
* Fix the bug, and bump version (X.Y.Z+1).
* A PR should be made on `master` from patch to directly this particular bug.

## Getting help
<<<<<<< HEAD
For further information/help, please consult the [nf-core/demultiplex documentation](https://github.com/nf-core/demultiplex#documentation) and don't hesitate to get in touch on the pipeline channel on [Slack](https://nf-core-invite.herokuapp.com/).
=======

For further information/help, please consult the [nf-core/demultiplex documentation](https://nf-co.re/nf-core/demultiplex/docs) and don't hesitate to get in touch on the nf-core Slack [#demultiplex](https://nfcore.slack.com/channels/demultiplex) channel ([join our Slack here](https://nf-co.re/join/slack)).
>>>>>>> fd5bdd92
<|MERGE_RESOLUTION|>--- conflicted
+++ resolved
@@ -9,13 +9,7 @@
 However, don't be put off by this template - other more general issues and suggestions are welcome!
 Contributions to the code are even more welcome ;)
 
-<<<<<<< HEAD
-> If you need help using or modifying nf-core/demultiplex then the best place to ask is on the pipeline channel on [Slack](https://nf-core-invite.herokuapp.com/).
-
-
-=======
 > If you need help using or modifying nf-core/demultiplex then the best place to ask is on the nf-core Slack [#demultiplex](https://nfcore.slack.com/channels/demultiplex) channel ([join our Slack here](https://nf-co.re/join/slack)).
->>>>>>> fd5bdd92
 
 ## Contribution workflow
 
@@ -59,9 +53,5 @@
 * A PR should be made on `master` from patch to directly this particular bug.
 
 ## Getting help
-<<<<<<< HEAD
-For further information/help, please consult the [nf-core/demultiplex documentation](https://github.com/nf-core/demultiplex#documentation) and don't hesitate to get in touch on the pipeline channel on [Slack](https://nf-core-invite.herokuapp.com/).
-=======
 
-For further information/help, please consult the [nf-core/demultiplex documentation](https://nf-co.re/nf-core/demultiplex/docs) and don't hesitate to get in touch on the nf-core Slack [#demultiplex](https://nfcore.slack.com/channels/demultiplex) channel ([join our Slack here](https://nf-co.re/join/slack)).
->>>>>>> fd5bdd92
+For further information/help, please consult the [nf-core/demultiplex documentation](https://nf-co.re/nf-core/demultiplex/docs) and don't hesitate to get in touch on the nf-core Slack [#demultiplex](https://nfcore.slack.com/channels/demultiplex) channel ([join our Slack here](https://nf-co.re/join/slack)).