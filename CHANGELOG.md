--- conflicted
+++ resolved
@@ -1,21 +1,8 @@
 # nf-core/demultiplex: Changelog
 
-<<<<<<< HEAD
-## v1.0dev - [date]
-Initial release of nf-core/demultiplex, created with the [nf-core](http://nf-co.re/) template.
-=======
 The format is based on [Keep a Changelog](http://keepachangelog.com/en/1.0.0/)
 and this project adheres to [Semantic Versioning](http://semver.org/spec/v2.0.0.html).
 
 ## v1.0dev - [date]
 
-Initial release of nf-core/demultiplex, created with the [nf-core](http://nf-co.re/) template.
-
-### `Added`
-
-### `Fixed`
-
-### `Dependencies`
-
-### `Deprecated`
->>>>>>> fd5bdd92
+Initial release of nf-core/demultiplex, created with the [nf-core](http://nf-co.re/) template.