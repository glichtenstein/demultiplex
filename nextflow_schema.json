--- conflicted
+++ resolved
@@ -70,26 +70,9 @@
             "properties": {
                 "demultiplexer": {
                     "type": "string",
-<<<<<<< HEAD
-                    "format": "file-path",
-                    "exists": true,
-                    "mimetype": "text/plain",
-                    "pattern": "^\\S+\\.fn?a(sta)?(\\.gz)?$",
-                    "description": "Path to FASTA genome file.",
-                    "help_text": "This parameter is *mandatory* if `--genome` is not specified. If you don't have a BWA index available this will be generated for you automatically. Combine with `--save_reference` to save BWA index for future runs.",
-                    "fa_icon": "far fa-file-code"
-                },
-                "igenomes_ignore": {
-                    "type": "boolean",
-                    "description": "Do not load the iGenomes reference config.",
-                    "fa_icon": "fas fa-ban",
-                    "hidden": true,
-                    "help_text": "Do not load `igenomes.config` when running the pipeline. You may choose this option if you observe clashes between custom parameters and those supplied in `igenomes.config`."
-=======
                     "enum": ["bases2fastq", "bcl2fastq", "bclconvert", "fqtk", "sgdemux"],
                     "description": "Demultiplexer to use.",
                     "fa_icon": "fas fa-microscope"
->>>>>>> 69ca385a
                 }
             }
         },
