/*
~~~~~~~~~~~~~~~~~~~~~~~~~~~~~~~~~~~~~~~~~~~~~~~~~~~~~~~~~~~~~~~~~~~~~~~~~~~~~~~~~~~~~~~~
    Config file for defining DSL2 per module options and publishing paths
~~~~~~~~~~~~~~~~~~~~~~~~~~~~~~~~~~~~~~~~~~~~~~~~~~~~~~~~~~~~~~~~~~~~~~~~~~~~~~~~~~~~~~~~
    Available keys to override module options:
        ext.args   = Additional arguments appended to command in module.
        ext.args2  = Second set of arguments appended to command in module (multi-tool modules).
        ext.args3  = Third set of arguments appended to command in module (multi-tool modules).
        ext.prefix = File name prefix for output files.
----------------------------------------------------------------------------------------
*/

process {

    publishDir = [
        path: { "${params.outdir}/${task.process.tokenize(':')[-1].tokenize('_')[0].toLowerCase()}" },
        mode: params.publish_dir_mode,
        saveAs: { filename -> filename.equals('versions.yml') ? null : filename }
    ]

<<<<<<< HEAD
    withName: FASTQC {
        ext.args = '--quiet'
    }

=======
    withName: UNTAR {
        publishDir = [
            enabled: false
        ]
    }

    withName: BCLCONVERT {
        ext.args = {[
            meta.lane ? "--bcl-only-lane ${meta.lane}" : "",
            "--force",
            "--strict-mode true"
        ].join(" ").trim()}
        publishDir = [
            [
                // Gather and write InterOp files
                path: { "${params.outdir}/${meta.id}/InterOp" },
                mode: params.publish_dir_mode,
                pattern: "**.bin",
                saveAs: {filename -> filename.split("/")[-1] }
            ],
            [
                // Gather and write Reports
                path: { meta.lane ? "${params.outdir}/${meta.id}/L00${meta.lane}" : "${params.outdir}/${meta.id}" },
                mode: params.publish_dir_mode,
                pattern: "Reports",
                saveAs: {filename -> filename.split("/")[-1] }
            ],
            [
                path: { "${params.outdir}/${meta.id}" },
                mode: params.publish_dir_mode,
                pattern: "**.fastq.gz",
            ]
        ]
    }

    withName: BCL2FASTQ {
        ext.args = {[
            meta.lane ? "--tiles s_${meta.lane}" : "",
        ].join(" ").trim()}
        publishDir = [
            [
                // Gather and write InterOp files
                path: { "${params.outdir}/${meta.id}/InterOp" },
                mode: params.publish_dir_mode,
                pattern: "**.bin",
                saveAs: {filename -> filename.split("/")[-1] }
            ],
            [
                // Gather and write Reports and Stats
                path: { meta.lane ? "${params.outdir}/${meta.id}/L00${meta.lane}" : "${params.outdir}/${meta.id}" },
                mode: params.publish_dir_mode,
                pattern: "{Reports,Stats}",
                saveAs: {filename -> filename.split("/")[-1] }
            ],
            [
                path: { "${params.outdir}/${meta.id}" },
                mode: params.publish_dir_mode,
                pattern: "**.fastq.gz",
            ]
        ]
    }

    withName: BASES2FASTQ {
        ext.args = [ "--strict",
                    params.trim_fastq ? "--settings 'R1AdapterTrim,true' --settings 'R2AdapterTrim,true'" : "",
        ].join(" ").trim()
        publishDir = [
            [
                path: { "${params.outdir}/${meta.id}/" },
                mode: params.publish_dir_mode,
                pattern: "output/*.{json,csv,html,log}",
                saveAs: { filename -> filename.minus("output/") }
            ],
            [
                path: { "${params.outdir}/${meta.id}/" },
                mode: params.publish_dir_mode,
                pattern: "output/Samples/*/*.{json,fastq.gz}",
                saveAs: { filename -> filename.minus("output/") }
            ],
            [
                path: { "${params.outdir}/${meta.id}/" },
                mode: params.publish_dir_mode,
                pattern: "output/info/*.{log}",
                saveAs: { filename -> filename.split("/")[-1] }
            ]
        ]
    }

    withName: FASTP {
        publishDir = [
            [
                path: { "${params.outdir}/${meta.fcid}" },
                mode: params.publish_dir_mode,
                saveAs: { filename -> filename.equals('versions.yml') ? null : filename },
                pattern: "*.{html,json}"
            ],
            [
                // if ! params.trim_fastq, only output reports but not trimmed fastq files
                path: { "${params.outdir}/${meta.fcid}" },
                mode: params.publish_dir_mode,
                saveAs: { filename -> params.trim_fastq ? filename : null },
                pattern: "*.fastq.gz"
            ]
        ]
    }

    withName: FALCO {
        publishDir = [
            path: { "${params.outdir}/${meta.fcid}" },
            mode: params.publish_dir_mode,
            saveAs: { filename -> filename.equals('versions.yml') ? null : filename }
        ]
    }

    withName: MD5SUM {
        publishDir = [
            path: { "${params.outdir}/${meta.fcid}" },
            mode: params.publish_dir_mode,
            saveAs: { filename -> filename.equals('versions.yml') ? null : filename }
        ]
    }

    withName: CUSTOM_DUMPSOFTWAREVERSIONS {
        publishDir = [
            path: { "${params.outdir}/pipeline_info" },
            mode: params.publish_dir_mode,
            pattern: '*_versions.yml'
        ]
    }

    withName: SGDEMUX {
        publishDir = [
            [
                path: { "${params.outdir}/${meta.id}/" },
                mode: params.publish_dir_mode,
                pattern: "output/*.{tsv, fastq.gz}",
                saveAs: { filename -> filename.minus("output/") }
            ],
        ]
    }

    withName: FQTK {
        publishDir = [
            [
                path: { "${params.outdir}/${meta.id}/" },
                mode: params.publish_dir_mode,
                pattern: "output/*.{txt, fq.gz}",
                saveAs: { filename -> filename.minus("output/") }
            ],
        ]
    }

>>>>>>> ef605650
    withName: 'MULTIQC' {
        ext.args   = { params.multiqc_title ? "--title \"$params.multiqc_title\"" : '' }
        publishDir = [
            path: { "${params.outdir}/multiqc" },
            mode: params.publish_dir_mode,
            saveAs: { filename -> filename.equals('versions.yml') ? null : filename }
        ]
    }

}
<|MERGE_RESOLUTION|>--- conflicted
+++ resolved
@@ -18,12 +18,6 @@
         saveAs: { filename -> filename.equals('versions.yml') ? null : filename }
     ]
 
-<<<<<<< HEAD
-    withName: FASTQC {
-        ext.args = '--quiet'
-    }
-
-=======
     withName: UNTAR {
         publishDir = [
             enabled: false
@@ -176,7 +170,6 @@
         ]
     }
 
->>>>>>> ef605650
     withName: 'MULTIQC' {
         ext.args   = { params.multiqc_title ? "--title \"$params.multiqc_title\"" : '' }
         publishDir = [
