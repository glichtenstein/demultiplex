/*
 * -------------------------------------------------
 *  nf-core/demultiplex Nextflow base config file
 * -------------------------------------------------
 * A 'blank slate' config file, appropriate for general
 * use on most high performace compute environments.
 * Assumes that all software is installed and available
 * on the PATH. Runs in `local` mode - all jobs will be
 * run on the logged in environment.
 */

process {

<<<<<<< HEAD
=======
  // TODO nf-core: Check the defaults for all processes
>>>>>>> fd5bdd92
  cpus = { check_max( 1 * task.attempt, 'cpus' ) }
  memory = { check_max( 7.GB * task.attempt, 'memory' ) }
  time = { check_max( 4.h * task.attempt, 'time' ) }

  errorStrategy = { task.exitStatus in [143,137,104,134,139] ? 'retry' : 'finish' }
  maxRetries = 1
  maxErrors = '-1'

  // Process-specific resource requirements
<<<<<<< HEAD
  withLabel:process_small {
    time = { check_max( 1.h * task.attempt, 'time' ) }
  }
  withLabel:process_medium {
    cpus = { check_max( 6 * task.attempt, 'cpus' ) }
    memory = { check_max( 48.GB * task.attempt, 'memory' ) }
    time = { check_max( 2.h * task.attempt, 'time' ) }
  }
  withLabel:process_big {
    cpus = { check_max( 12 * task.attempt, 'cpus' ) }
    memory = { check_max( 96.GB * task.attempt, 'memory' ) }
    time = { check_max( 24.h * task.attempt, 'time' ) }
  }
  withLabel:process_long {
    time = { check_max( 8.h * task.attempt, 'time' ) }
  }
  withName:get_software_versions {
    cache = false
  }

}

params {
  // Defaults only, expecting to be overwritten
  max_memory = 128.GB
  max_cpus = 16
  max_time = 240.h
  igenomes_base = 's3://ngi-igenomes/igenomes/'
=======
  // NOTE - Only one of the labels below are used in the fastqc process in the main script.
  //        If possible, it would be nice to keep the same label naming convention when
  //        adding in your processes.
  // TODO nf-core: Customise requirements for specific processes.
  // See https://www.nextflow.io/docs/latest/config.html#config-process-selectors
  withLabel:process_low {
    cpus = { check_max( 2 * task.attempt, 'cpus' ) }
    memory = { check_max( 14.GB * task.attempt, 'memory' ) }
    time = { check_max( 6.h * task.attempt, 'time' ) }
  }
  withLabel:process_medium {
    cpus = { check_max( 6 * task.attempt, 'cpus' ) }
    memory = { check_max( 42.GB * task.attempt, 'memory' ) }
    time = { check_max( 8.h * task.attempt, 'time' ) }
  }
  withLabel:process_high {
    cpus = { check_max( 12 * task.attempt, 'cpus' ) }
    memory = { check_max( 84.GB * task.attempt, 'memory' ) }
    time = { check_max( 10.h * task.attempt, 'time' ) }
  }
  withLabel:process_long {
    time = { check_max( 20.h * task.attempt, 'time' ) }
  }
  withName:get_software_versions {
    cache = false
  }
  
>>>>>>> fd5bdd92
}<|MERGE_RESOLUTION|>--- conflicted
+++ resolved
@@ -11,10 +11,7 @@
 
 process {
 
-<<<<<<< HEAD
-=======
   // TODO nf-core: Check the defaults for all processes
->>>>>>> fd5bdd92
   cpus = { check_max( 1 * task.attempt, 'cpus' ) }
   memory = { check_max( 7.GB * task.attempt, 'memory' ) }
   time = { check_max( 4.h * task.attempt, 'time' ) }
@@ -24,36 +21,6 @@
   maxErrors = '-1'
 
   // Process-specific resource requirements
-<<<<<<< HEAD
-  withLabel:process_small {
-    time = { check_max( 1.h * task.attempt, 'time' ) }
-  }
-  withLabel:process_medium {
-    cpus = { check_max( 6 * task.attempt, 'cpus' ) }
-    memory = { check_max( 48.GB * task.attempt, 'memory' ) }
-    time = { check_max( 2.h * task.attempt, 'time' ) }
-  }
-  withLabel:process_big {
-    cpus = { check_max( 12 * task.attempt, 'cpus' ) }
-    memory = { check_max( 96.GB * task.attempt, 'memory' ) }
-    time = { check_max( 24.h * task.attempt, 'time' ) }
-  }
-  withLabel:process_long {
-    time = { check_max( 8.h * task.attempt, 'time' ) }
-  }
-  withName:get_software_versions {
-    cache = false
-  }
-
-}
-
-params {
-  // Defaults only, expecting to be overwritten
-  max_memory = 128.GB
-  max_cpus = 16
-  max_time = 240.h
-  igenomes_base = 's3://ngi-igenomes/igenomes/'
-=======
   // NOTE - Only one of the labels below are used in the fastqc process in the main script.
   //        If possible, it would be nice to keep the same label naming convention when
   //        adding in your processes.
@@ -80,6 +47,5 @@
   withName:get_software_versions {
     cache = false
   }
-  
->>>>>>> fd5bdd92
+
 }