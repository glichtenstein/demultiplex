/*
~~~~~~~~~~~~~~~~~~~~~~~~~~~~~~~~~~~~~~~~~~~~~~~~~~~~~~~~~~~~~~~~~~~~~~~~~~~~~~~~~~~~~~~~
    Nextflow config file for running minimal tests
~~~~~~~~~~~~~~~~~~~~~~~~~~~~~~~~~~~~~~~~~~~~~~~~~~~~~~~~~~~~~~~~~~~~~~~~~~~~~~~~~~~~~~~~
    Defines input files and everything required to run a fast and simple pipeline test.

    Use as follows:
        nextflow run nf-core/demultiplex -profile test,<docker/singularity> --outdir <OUTDIR>

----------------------------------------------------------------------------------------
*/

params {
    config_profile_name        = 'Test profile'
    config_profile_description = 'Minimal test dataset to check pipeline function'

    // Limit resources so that this can run on GitHub Actions
    max_cpus   = 2
    max_memory = '6.GB'
    max_time   = '6.h'

    // Input data
<<<<<<< HEAD
    // TODO nf-core: Specify the paths to your test data on nf-core/test-datasets
    // TODO nf-core: Give any required params for the test so that command line flags are not needed
    input  = params.pipelines_testdata_base_path + 'viralrecon/samplesheet/samplesheet_test_illumina_amplicon.csv'
=======
    input = 'https://raw.githubusercontent.com/nf-core/test-datasets/demultiplex/samplesheet/1.3.0/flowcell_input.csv'
    demultiplexer = 'bclconvert'
>>>>>>> ef605650

}

process {
    withName: BCLCONVERT {
        ext.args = {[
            meta.lane ? "--bcl-only-lane ${meta.lane}" : "",
            "--force",
            "--first-tile-only true"
        ].join(" ").trim()}
        publishDir = [
            [
                // Gather and write InterOp files
                path: { "${params.outdir}/${meta.id}/InterOp" },
                mode: params.publish_dir_mode,
                pattern: "**.bin",
                saveAs: {filename -> filename.split("/")[-1] }
            ],
            [
                // Gather and write Reports
                path: { meta.lane ? "${params.outdir}/${meta.id}/L00${meta.lane}" : "${params.outdir}/${meta.id}" },
                mode: params.publish_dir_mode,
                pattern: "Reports",
                saveAs: {filename -> filename.split("/")[-1] }
            ],
            [
                path: { "${params.outdir}/${meta.id}" },
                pattern: "**.fastq.gz",
            ]
        ]
    }

    withName: BCL2FASTQ {
        ext.args = {[
            "--tiles s_1_1101",
        ].join(" ").trim()}
        publishDir = [
            [
                // Gather and write InterOp files
                path: { "${params.outdir}/${meta.id}/InterOp" },
                mode: params.publish_dir_mode,
                pattern: "**.bin",
                saveAs: {filename -> filename.split("/")[-1] }
            ],
            [
                // Gather and write Reports and Stats
                path: { meta.lane ? "${params.outdir}/${meta.id}/L00${meta.lane}" : "${params.outdir}/${meta.id}" },
                mode: params.publish_dir_mode,
                pattern: "{Reports,Stats}",
                saveAs: {filename -> filename.split("/")[-1] }
            ],
            [
                path: { "${params.outdir}/${meta.id}" },
                pattern: "**.fastq.gz",
            ]
        ]
    }
}<|MERGE_RESOLUTION|>--- conflicted
+++ resolved
@@ -20,14 +20,8 @@
     max_time   = '6.h'
 
     // Input data
-<<<<<<< HEAD
-    // TODO nf-core: Specify the paths to your test data on nf-core/test-datasets
-    // TODO nf-core: Give any required params for the test so that command line flags are not needed
-    input  = params.pipelines_testdata_base_path + 'viralrecon/samplesheet/samplesheet_test_illumina_amplicon.csv'
-=======
     input = 'https://raw.githubusercontent.com/nf-core/test-datasets/demultiplex/samplesheet/1.3.0/flowcell_input.csv'
     demultiplexer = 'bclconvert'
->>>>>>> ef605650
 
 }
 
