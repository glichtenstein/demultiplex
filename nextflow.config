/*
~~~~~~~~~~~~~~~~~~~~~~~~~~~~~~~~~~~~~~~~~~~~~~~~~~~~~~~~~~~~~~~~~~~~~~~~~~~~~~~~~~~~~~~~
    nf-core/demultiplex Nextflow config file
~~~~~~~~~~~~~~~~~~~~~~~~~~~~~~~~~~~~~~~~~~~~~~~~~~~~~~~~~~~~~~~~~~~~~~~~~~~~~~~~~~~~~~~~
    Default config options for all compute environments
----------------------------------------------------------------------------------------
*/

// Global default params, used in configs
params {

<<<<<<< HEAD
    // TODO nf-core: Specify your pipeline's command line flags
    // Input options
    input                      = null
    // References
    genome                     = null
    igenomes_base              = 's3://ngi-igenomes/igenomes/'
    igenomes_ignore            = false
=======
    // Options: Generic
    input                       = null
    demultiplexer               = "bclconvert"  // [bclconvert, bcl2fastq, bases2fastq, fqtk, sgdemux]

    // Options: trimming
    trim_fastq                  = true          // [true, false]

    // Options: tooling
    skip_tools                  = []            // list [fastp, fastqc]
>>>>>>> ef605650

    // MultiQC options
    multiqc_config             = null
    multiqc_title              = null
    multiqc_logo               = null
    max_multiqc_email_size     = '25.MB'
    multiqc_methods_description = null

    // Boilerplate options
    outdir                       = null
    publish_dir_mode             = 'copy'
    email                        = null
    email_on_fail                = null
    plaintext_email              = false
    monochrome_logs              = false
    hook_url                     = null
    help                         = false
    version                      = false
    pipelines_testdata_base_path = 'https://raw.githubusercontent.com/nf-core/test-datasets/'

    // Config options
    config_profile_name        = null
    config_profile_description = null
    custom_config_version      = 'master'
    custom_config_base         = "https://raw.githubusercontent.com/nf-core/configs/${params.custom_config_version}"
    config_profile_contact     = null
    config_profile_url         = null

    // Max resource options
    // Defaults only, expecting to be overwritten
    max_memory                  = '128.GB'
    max_cpus                    = 16
    max_time                    = '240.h'

    // Schema validation default options
    validationFailUnrecognisedParams = false
    validationLenientMode            = false
    validationSchemaIgnoreParams     = 'genomes,igenomes_base'
    validationShowHiddenParams       = false
    validate_params                  = true

}

// Load base.config by default for all pipelines
includeConfig 'conf/base.config'

// Load nf-core custom profiles from different Institutions
try {
    includeConfig "${params.custom_config_base}/nfcore_custom.config"
} catch (Exception e) {
    System.err.println("WARNING: Could not load nf-core/config profiles: ${params.custom_config_base}/nfcore_custom.config")
}

// Load nf-core/demultiplex custom profiles from different institutions.
<<<<<<< HEAD
=======
// Warning: Uncomment only if a pipeline-specific instititutional config already exists on nf-core/configs!
>>>>>>> ef605650
try {
    includeConfig "${params.custom_config_base}/pipeline/demultiplex.config"
} catch (Exception e) {
    System.err.println("WARNING: Could not load nf-core/config/demultiplex profiles: ${params.custom_config_base}/pipeline/demultiplex.config")
}
<<<<<<< HEAD
=======
// Load modules.config for DSL2 module specific options
includeConfig 'conf/modules.config'

>>>>>>> ef605650
profiles {
    debug {
        dumpHashes              = true
        process.beforeScript    = 'echo $HOSTNAME'
        cleanup                 = false
        nextflow.enable.configProcessNamesValidation = true
    }
    conda {
        conda.enabled           = true
        docker.enabled          = false
        singularity.enabled     = false
        podman.enabled          = false
        shifter.enabled         = false
        charliecloud.enabled    = false
        conda.channels          = ['conda-forge', 'bioconda', 'defaults']
        apptainer.enabled       = false
    }
    mamba {
        conda.enabled           = true
        conda.useMamba          = true
        docker.enabled          = false
        singularity.enabled     = false
        podman.enabled          = false
        shifter.enabled         = false
        charliecloud.enabled    = false
        apptainer.enabled       = false
    }
    docker {
        docker.enabled          = true
        conda.enabled           = false
        singularity.enabled     = false
        podman.enabled          = false
        shifter.enabled         = false
        charliecloud.enabled    = false
        apptainer.enabled       = false
        docker.runOptions       = '-u $(id -u):$(id -g)'
    }
    arm {
        docker.runOptions       = '-u $(id -u):$(id -g) --platform=linux/amd64'
    }
    singularity {
        singularity.enabled     = true
        singularity.autoMounts  = true
        conda.enabled           = false
        docker.enabled          = false
        podman.enabled          = false
        shifter.enabled         = false
        charliecloud.enabled    = false
        apptainer.enabled       = false
    }
    podman {
        podman.enabled          = true
        conda.enabled           = false
        docker.enabled          = false
        singularity.enabled     = false
        shifter.enabled         = false
        charliecloud.enabled    = false
        apptainer.enabled       = false
    }
    shifter {
        shifter.enabled         = true
        conda.enabled           = false
        docker.enabled          = false
        singularity.enabled     = false
        podman.enabled          = false
        charliecloud.enabled    = false
        apptainer.enabled       = false
    }
    charliecloud {
        charliecloud.enabled    = true
        conda.enabled           = false
        docker.enabled          = false
        singularity.enabled     = false
        podman.enabled          = false
        shifter.enabled         = false
        apptainer.enabled       = false
    }
    apptainer {
        apptainer.enabled       = true
        apptainer.autoMounts    = true
        conda.enabled           = false
        docker.enabled          = false
        singularity.enabled     = false
        podman.enabled          = false
        shifter.enabled         = false
        charliecloud.enabled    = false
    }
    wave {
        apptainer.ociAutoPull   = true
        singularity.ociAutoPull = true
        wave.enabled            = true
        wave.freeze             = true
        wave.strategy           = 'conda,container'
    }
    gitpod {
        executor.name           = 'local'
        executor.cpus           = 4
        executor.memory         = 8.GB
    }
    test             { includeConfig 'conf/test.config'             }
    test_bases2fastq { includeConfig 'conf/test_bases2fastq.config' }
    test_bcl2fastq   { includeConfig 'conf/test_bcl2fastq.config'   }
    test_bclconvert  { includeConfig 'conf/test.config'             }
    test_full        { includeConfig 'conf/test_full.config'        }
    test_sgdemux     { includeConfig 'conf/test_sgdemux.config'     }
    test_fqtk        { includeConfig 'conf/test_fqtk.config'        }
}

// Set default registry for Apptainer, Docker, Podman and Singularity independent of -profile
// Will not be used unless Apptainer / Docker / Podman / Singularity are enabled
// Set to your registry if you have a mirror of containers
apptainer.registry   = 'quay.io'
docker.registry      = 'quay.io'
podman.registry      = 'quay.io'
singularity.registry = 'quay.io'

// Nextflow plugins
plugins {
    id 'nf-validation@1.1.3' // Validation of pipeline parameters and creation of an input channel from a sample sheet
}

// Export these variables to prevent local Python/R libraries from conflicting with those in the container
// The JULIA depot path has been adjusted to a fixed path `/usr/local/share/julia` that needs to be used for packages in the container.
// See https://apeltzer.github.io/post/03-julia-lang-nextflow/ for details on that. Once we have a common agreement on where to keep Julia packages, this is adjustable.

env {
    PYTHONNOUSERSITE = 1
    R_PROFILE_USER   = "/.Rprofile"
    R_ENVIRON_USER   = "/.Renviron"
    JULIA_DEPOT_PATH = "/usr/local/share/julia"
}

// Capture exit codes from upstream processes when piping
process.shell = ['/bin/bash', '-euo', 'pipefail']

// Disable process selector warnings by default. Use debug profile to enable warnings.
nextflow.enable.configProcessNamesValidation = false

// Set default registry for Docker and Podman independent of -profile
// Will not be used unless Docker, Podman or Singularity is enabled
// Set to your registry if you have a mirror of containers

docker.registry      = 'quay.io'
podman.registry      = 'quay.io'
singularity.registry = 'quay.io'

def trace_timestamp = new java.util.Date().format( 'yyyy-MM-dd_HH-mm-ss')
timeline {
    enabled = true
    file    = "${params.outdir}/pipeline_info/execution_timeline_${trace_timestamp}.html"
}
report {
    enabled = true
    file    = "${params.outdir}/pipeline_info/execution_report_${trace_timestamp}.html"
}
trace {
    enabled = true
    file    = "${params.outdir}/pipeline_info/execution_trace_${trace_timestamp}.txt"
}
dag {
    enabled = true
    file    = "${params.outdir}/pipeline_info/pipeline_dag_${trace_timestamp}.html"
}

manifest {
    name            = 'nf-core/demultiplex'
    author          = """Chelsea Sawyer, Edmund Miller, Matthias De Smet"""
    homePage        = 'https://github.com/nf-core/demultiplex'
    description     = """Demultiplexing pipeline for Illumina sequencing data"""
    mainScript      = 'main.nf'
    nextflowVersion = '!>=23.04.0'
    version         = '1.4.1'
<<<<<<< HEAD
    doi             = ''
=======
    doi             = '10.5281/zenodo.7153103'
>>>>>>> ef605650
}

// Function to ensure that resource requirements don't go beyond
// a maximum limit
def check_max(obj, type) {
    if (type == 'memory') {
        try {
            if (obj.compareTo(params.max_memory as nextflow.util.MemoryUnit) == 1)
                return params.max_memory as nextflow.util.MemoryUnit
            else
                return obj
        } catch (all) {
            println "   ### ERROR ###   Max memory '${params.max_memory}' is not valid! Using default value: $obj"
            return obj
        }
    } else if (type == 'time') {
        try {
            if (obj.compareTo(params.max_time as nextflow.util.Duration) == 1)
                return params.max_time as nextflow.util.Duration
            else
                return obj
        } catch (all) {
            println "   ### ERROR ###   Max time '${params.max_time}' is not valid! Using default value: $obj"
            return obj
        }
    } else if (type == 'cpus') {
        try {
            return Math.min( obj, params.max_cpus as int )
        } catch (all) {
            println "   ### ERROR ###   Max cpus '${params.max_cpus}' is not valid! Using default value: $obj"
            return obj
        }
    }
}<|MERGE_RESOLUTION|>--- conflicted
+++ resolved
@@ -9,15 +9,6 @@
 // Global default params, used in configs
 params {
 
-<<<<<<< HEAD
-    // TODO nf-core: Specify your pipeline's command line flags
-    // Input options
-    input                      = null
-    // References
-    genome                     = null
-    igenomes_base              = 's3://ngi-igenomes/igenomes/'
-    igenomes_ignore            = false
-=======
     // Options: Generic
     input                       = null
     demultiplexer               = "bclconvert"  // [bclconvert, bcl2fastq, bases2fastq, fqtk, sgdemux]
@@ -27,7 +18,6 @@
 
     // Options: tooling
     skip_tools                  = []            // list [fastp, fastqc]
->>>>>>> ef605650
 
     // MultiQC options
     multiqc_config             = null
@@ -82,21 +72,15 @@
 }
 
 // Load nf-core/demultiplex custom profiles from different institutions.
-<<<<<<< HEAD
-=======
 // Warning: Uncomment only if a pipeline-specific instititutional config already exists on nf-core/configs!
->>>>>>> ef605650
 try {
     includeConfig "${params.custom_config_base}/pipeline/demultiplex.config"
 } catch (Exception e) {
     System.err.println("WARNING: Could not load nf-core/config/demultiplex profiles: ${params.custom_config_base}/pipeline/demultiplex.config")
 }
-<<<<<<< HEAD
-=======
 // Load modules.config for DSL2 module specific options
 includeConfig 'conf/modules.config'
 
->>>>>>> ef605650
 profiles {
     debug {
         dumpHashes              = true
@@ -269,11 +253,7 @@
     mainScript      = 'main.nf'
     nextflowVersion = '!>=23.04.0'
     version         = '1.4.1'
-<<<<<<< HEAD
-    doi             = ''
-=======
     doi             = '10.5281/zenodo.7153103'
->>>>>>> ef605650
 }
 
 // Function to ensure that resource requirements don't go beyond
