/*
~~~~~~~~~~~~~~~~~~~~~~~~~~~~~~~~~~~~~~~~~~~~~~~~~~~~~~~~~~~~~~~~~~~~~~~~~~~~~~~~~~~~~~~~
    nf-core/demultiplex Nextflow config file
~~~~~~~~~~~~~~~~~~~~~~~~~~~~~~~~~~~~~~~~~~~~~~~~~~~~~~~~~~~~~~~~~~~~~~~~~~~~~~~~~~~~~~~~
    Default config options for all compute environments
----------------------------------------------------------------------------------------
*/

// Global default params, used in configs
params {

    // Options: Generic
    input                       = null
    demultiplexer               = "bclconvert"  // [bclconvert, bcl2fastq, bases2fastq, fqtk, sgdemux]

    // Options: trimming
    trim_fastq                  = true          // [true, false]

    // Options: tooling
    skip_tools                  = []            // list [fastp, fastqc]

    // MultiQC options
    multiqc_config             = null
    multiqc_title              = null
    multiqc_logo               = null
    max_multiqc_email_size     = '25.MB'
    multiqc_methods_description = null

    // Boilerplate options
    outdir                     = null
    tracedir                   = "${params.outdir}/pipeline_info"
    publish_dir_mode           = 'copy'
    email                      = null
    email_on_fail              = null
    plaintext_email            = false
    monochrome_logs            = false
    hook_url                   = null
    help                       = false
    version                    = false
    validate_params            = true
    show_hidden_params         = false
    schema_ignore_params       = 'genomes'


    // Config options
    custom_config_version       = 'master'
    custom_config_base          = "https://raw.githubusercontent.com/nf-core/configs/${params.custom_config_version}"
    config_profile_description  = null
    config_profile_contact      = null
    config_profile_url          = null
    config_profile_name         = null


    // Max resource options
    // Defaults only, expecting to be overwritten
    max_memory                  = '128.GB'
    max_cpus                    = 16
    max_time                    = '240.h'

}

// Load base.config by default for all pipelines
includeConfig 'conf/base.config'

// Load nf-core custom profiles from different Institutions
try {
    includeConfig "${params.custom_config_base}/nfcore_custom.config"
} catch (Exception e) {
    System.err.println("WARNING: Could not load nf-core/config profiles: ${params.custom_config_base}/nfcore_custom.config")
}

// Load nf-core/demultiplex custom profiles from different institutions.
// Warning: Uncomment only if a pipeline-specific instititutional config already exists on nf-core/configs!
try {
  includeConfig "${params.custom_config_base}/pipeline/demultiplex.config"
} catch (Exception e) {
  System.err.println("WARNING: Could not load nf-core/config/demultiplex profiles: ${params.custom_config_base}/pipeline/demultiplex.config")
}
// Load modules.config for DSL2 module specific options
includeConfig 'conf/modules.config'

profiles {
    debug {
        dumpHashes             = true
        process.beforeScript   = 'echo $HOSTNAME'
        cleanup = false
    }
    conda {
        conda.enabled          = true
        docker.enabled         = false
        singularity.enabled    = false
        podman.enabled         = false
        shifter.enabled        = false
        charliecloud.enabled   = false
        apptainer.enabled      = false
    }
    mamba {
        conda.enabled          = true
        conda.useMamba         = true
        docker.enabled         = false
        singularity.enabled    = false
        podman.enabled         = false
        shifter.enabled        = false
        charliecloud.enabled   = false
        apptainer.enabled      = false
    }
    docker {
        docker.enabled         = true
        docker.registry        = 'quay.io'
        docker.userEmulation   = true
        conda.enabled          = false
        singularity.enabled    = false
        podman.enabled         = false
        shifter.enabled        = false
        charliecloud.enabled   = false
        apptainer.enabled      = false
    }
    arm {
        docker.runOptions = '-u $(id -u):$(id -g) --platform=linux/amd64'
    }
    singularity {
        singularity.enabled    = true
        singularity.autoMounts = true
        conda.enabled          = false
        docker.enabled         = false
        podman.enabled         = false
        shifter.enabled        = false
        charliecloud.enabled   = false
        apptainer.enabled      = false
    }
    podman {
        podman.enabled         = true
        podman.registry        = 'quay.io'
        conda.enabled          = false
        docker.enabled         = false
        singularity.enabled    = false
        shifter.enabled        = false
        charliecloud.enabled   = false
        apptainer.enabled      = false
    }
    shifter {
        shifter.enabled        = true
        conda.enabled          = false
        docker.enabled         = false
        singularity.enabled    = false
        podman.enabled         = false
        charliecloud.enabled   = false
        apptainer.enabled      = false
    }
    charliecloud {
        charliecloud.enabled   = true
        conda.enabled          = false
        docker.enabled         = false
        singularity.enabled    = false
        podman.enabled         = false
        shifter.enabled        = false
        apptainer.enabled      = false
    }
    apptainer {
        apptainer.enabled      = true
        conda.enabled          = false
        docker.enabled         = false
        singularity.enabled    = false
        podman.enabled         = false
        shifter.enabled        = false
        charliecloud.enabled   = false
    }
    gitpod {
        executor.name          = 'local'
        executor.cpus          = 16
        executor.memory        = 60.GB
    }
    test             { includeConfig 'conf/test.config'             }
    test_bases2fastq { includeConfig 'conf/test_bases2fastq.config' }
    test_bcl2fastq   { includeConfig 'conf/test_bcl2fastq.config'   }
    test_bclconvert  { includeConfig 'conf/test.config'             }
    test_full        { includeConfig 'conf/test_full.config'        }
    test_sgdemux     { includeConfig 'conf/test_sgdemux.config'     }
    test_fqtk        { includeConfig 'conf/test_fqtk.config'        }
}

// Export these variables to prevent local Python/R libraries from conflicting with those in the container
// The JULIA depot path has been adjusted to a fixed path `/usr/local/share/julia` that needs to be used for packages in the container.
// See https://apeltzer.github.io/post/03-julia-lang-nextflow/ for details on that. Once we have a common agreement on where to keep Julia packages, this is adjustable.

env {
    PYTHONNOUSERSITE = 1
    R_PROFILE_USER   = "/.Rprofile"
    R_ENVIRON_USER   = "/.Renviron"
    JULIA_DEPOT_PATH = "/usr/local/share/julia"
}

// Capture exit codes from upstream processes when piping
process.shell = ['/bin/bash', '-euo', 'pipefail']

def trace_timestamp = new java.util.Date().format( 'yyyy-MM-dd_HH-mm-ss')
timeline {
    enabled = true
    file    = "${params.tracedir}/execution_timeline_${trace_timestamp}.html"
}
report {
    enabled = true
    file    = "${params.tracedir}/execution_report_${trace_timestamp}.html"
}
trace {
    enabled = true
    file    = "${params.tracedir}/execution_trace_${trace_timestamp}.txt"
}
dag {
    enabled = true
    file    = "${params.tracedir}/pipeline_dag_${trace_timestamp}.html"
}

manifest {
    name            = 'nf-core/demultiplex'
    author          = """Chelsea Sawyer, Edmund Miller, Matthias De Smet"""
    homePage        = 'https://github.com/nf-core/demultiplex'
    description     = """Demultiplexing pipeline for Illumina sequencing data"""
    mainScript      = 'main.nf'
    nextflowVersion = '!>=22.10.1'
    version         = '1.3.0dev'
<<<<<<< HEAD
    doi             = ''
=======
    doi             = '10.5281/zenodo.7153103'
>>>>>>> 663762e5
}

// Function to ensure that resource requirements don't go beyond
// a maximum limit
def check_max(obj, type) {
    if (type == 'memory') {
        try {
            if (obj.compareTo(params.max_memory as nextflow.util.MemoryUnit) == 1)
                return params.max_memory as nextflow.util.MemoryUnit
            else
                return obj
        } catch (all) {
            println "   ### ERROR ###   Max memory '${params.max_memory}' is not valid! Using default value: $obj"
            return obj
        }
    } else if (type == 'time') {
        try {
            if (obj.compareTo(params.max_time as nextflow.util.Duration) == 1)
                return params.max_time as nextflow.util.Duration
            else
                return obj
        } catch (all) {
            println "   ### ERROR ###   Max time '${params.max_time}' is not valid! Using default value: $obj"
            return obj
        }
    } else if (type == 'cpus') {
        try {
            return Math.min( obj, params.max_cpus as int )
        } catch (all) {
            println "   ### ERROR ###   Max cpus '${params.max_cpus}' is not valid! Using default value: $obj"
            return obj
        }
    }
}<|MERGE_RESOLUTION|>--- conflicted
+++ resolved
@@ -219,11 +219,7 @@
     mainScript      = 'main.nf'
     nextflowVersion = '!>=22.10.1'
     version         = '1.3.0dev'
-<<<<<<< HEAD
-    doi             = ''
-=======
     doi             = '10.5281/zenodo.7153103'
->>>>>>> 663762e5
 }
 
 // Function to ensure that resource requirements don't go beyond
