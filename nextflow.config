/*
~~~~~~~~~~~~~~~~~~~~~~~~~~~~~~~~~~~~~~~~~~~~~~~~~~~~~~~~~~~~~~~~~~~~~~~~~~~~~~~~~~~~~~~~
    nf-core/demultiplex Nextflow config file
~~~~~~~~~~~~~~~~~~~~~~~~~~~~~~~~~~~~~~~~~~~~~~~~~~~~~~~~~~~~~~~~~~~~~~~~~~~~~~~~~~~~~~~~
    Default config options for all compute environments
----------------------------------------------------------------------------------------
*/

// Global default params, used in configs
params {

    // Options: Generic
    input                       = null
    demultiplexer               = "bclconvert"

    // MultiQC options
<<<<<<< HEAD
    multiqc_config             = null
    multiqc_title              = null
    multiqc_logo               = null
    max_multiqc_email_size     = '25.MB'
    multiqc_methods_description = null

    // Boilerplate options
    outdir                     = null
    tracedir                   = "${params.outdir}/pipeline_info"
    publish_dir_mode           = 'copy'
    email                      = null
    email_on_fail              = null
    plaintext_email            = false
    monochrome_logs            = false
    hook_url                   = null
    help                       = false
    validate_params            = true
    show_hidden_params         = false
    schema_ignore_params       = 'genomes'
    enable_conda               = false
=======
    multiqc_config              = null
    multiqc_title               = null
    max_multiqc_email_size      = '25.MB'

    // Boilerplate options
    outdir                      = null
    tracedir                    = "${params.outdir}/pipeline_info"
    publish_dir_mode            = 'copy'
    email                       = null
    email_on_fail               = null
    plaintext_email             = false
    monochrome_logs             = false
    help                        = false
    validate_params             = true
    show_hidden_params          = false
    schema_ignore_params        = 'genomes'
    enable_conda                = false
>>>>>>> f8c7402b


    // Config options
    custom_config_version       = 'master'
    custom_config_base          = "https://raw.githubusercontent.com/nf-core/configs/${params.custom_config_version}"
    config_profile_description  = null
    config_profile_contact      = null
    config_profile_url          = null
    config_profile_name         = null


    // Max resource options
    // Defaults only, expecting to be overwritten
    max_memory                  = '128.GB'
    max_cpus                    = 16
    max_time                    = '240.h'

}

// Load base.config by default for all pipelines
includeConfig 'conf/base.config'

// Load nf-core custom profiles from different Institutions
try {
    includeConfig "${params.custom_config_base}/nfcore_custom.config"
} catch (Exception e) {
    System.err.println("WARNING: Could not load nf-core/config profiles: ${params.custom_config_base}/nfcore_custom.config")
}

// Load nf-core/demultiplex custom profiles from different institutions.
// Warning: Uncomment only if a pipeline-specific instititutional config already exists on nf-core/configs!
// try {
//   includeConfig "${params.custom_config_base}/pipeline/demultiplex.config"
// } catch (Exception e) {
//   System.err.println("WARNING: Could not load nf-core/config/demultiplex profiles: ${params.custom_config_base}/pipeline/demultiplex.config")
// }
// Load modules.config for DSL2 module specific options
includeConfig 'conf/modules.config'

profiles {
    debug { process.beforeScript = 'echo $HOSTNAME' }
    conda {
        params.enable_conda    = true
        docker.enabled         = false
        singularity.enabled    = false
        podman.enabled         = false
        shifter.enabled        = false
        charliecloud.enabled   = false
    }
    mamba {
        params.enable_conda    = true
        conda.useMamba         = true
        docker.enabled         = false
        singularity.enabled    = false
        podman.enabled         = false
        shifter.enabled        = false
        charliecloud.enabled   = false
    }
    docker {
        docker.enabled         = true
        docker.userEmulation   = true
        singularity.enabled    = false
        podman.enabled         = false
        shifter.enabled        = false
        charliecloud.enabled   = false
    }
    singularity {
        singularity.enabled    = true
        singularity.autoMounts = true
        docker.enabled         = false
        podman.enabled         = false
        shifter.enabled        = false
        charliecloud.enabled   = false
    }
    podman {
        podman.enabled         = true
        docker.enabled         = false
        singularity.enabled    = false
        shifter.enabled        = false
        charliecloud.enabled   = false
    }
    shifter {
        shifter.enabled        = true
        docker.enabled         = false
        singularity.enabled    = false
        podman.enabled         = false
        charliecloud.enabled   = false
    }
    charliecloud {
        charliecloud.enabled   = true
        docker.enabled         = false
        singularity.enabled    = false
        podman.enabled         = false
        shifter.enabled        = false
    }
    gitpod {
        executor.name          = 'local'
        executor.cpus          = 16
        executor.memory        = 60.GB
    }
    test             { includeConfig 'conf/test.config'             }
    test_bases2fastq { includeConfig 'conf/test_bases2fastq.config' }
    test_bcl2fastq   { includeConfig 'conf/test_bcl2fastq.config'   }
    test_bclconvert  { includeConfig 'conf/test.config'             }
    test_full        { includeConfig 'conf/test_full.config'        }
}

// Export these variables to prevent local Python/R libraries from conflicting with those in the container
// The JULIA depot path has been adjusted to a fixed path `/usr/local/share/julia` that needs to be used for packages in the container.
// See https://apeltzer.github.io/post/03-julia-lang-nextflow/ for details on that. Once we have a common agreement on where to keep Julia packages, this is adjustable.

env {
    PYTHONNOUSERSITE = 1
    R_PROFILE_USER   = "/.Rprofile"
    R_ENVIRON_USER   = "/.Renviron"
    JULIA_DEPOT_PATH = "/usr/local/share/julia"
}

// Capture exit codes from upstream processes when piping
process.shell = ['/bin/bash', '-euo', 'pipefail']

def trace_timestamp = new java.util.Date().format( 'yyyy-MM-dd_HH-mm-ss')
timeline {
    enabled = true
    file    = "${params.tracedir}/execution_timeline_${trace_timestamp}.html"
}
report {
    enabled = true
    file    = "${params.tracedir}/execution_report_${trace_timestamp}.html"
}
trace {
    enabled = true
    file    = "${params.tracedir}/execution_trace_${trace_timestamp}.txt"
}
dag {
    enabled = true
    file    = "${params.tracedir}/pipeline_dag_${trace_timestamp}.html"
}

manifest {
    name            = 'nf-core/demultiplex'
    author          = 'Chelsea Sawyer, Edmund Miller, Matthias De Smet'
    homePage        = 'https://github.com/nf-core/demultiplex'
    description     = 'Demultiplexing pipeline for Illumina sequencing data'
    mainScript      = 'main.nf'
    nextflowVersion = '!>=21.10.3'
    version         = '1.0dev'
    doi             = ''
}

// Function to ensure that resource requirements don't go beyond
// a maximum limit
def check_max(obj, type) {
    if (type == 'memory') {
        try {
            if (obj.compareTo(params.max_memory as nextflow.util.MemoryUnit) == 1)
                return params.max_memory as nextflow.util.MemoryUnit
            else
                return obj
        } catch (all) {
            println "   ### ERROR ###   Max memory '${params.max_memory}' is not valid! Using default value: $obj"
            return obj
        }
    } else if (type == 'time') {
        try {
            if (obj.compareTo(params.max_time as nextflow.util.Duration) == 1)
                return params.max_time as nextflow.util.Duration
            else
                return obj
        } catch (all) {
            println "   ### ERROR ###   Max time '${params.max_time}' is not valid! Using default value: $obj"
            return obj
        }
    } else if (type == 'cpus') {
        try {
            return Math.min( obj, params.max_cpus as int )
        } catch (all) {
            println "   ### ERROR ###   Max cpus '${params.max_cpus}' is not valid! Using default value: $obj"
            return obj
        }
    }
}<|MERGE_RESOLUTION|>--- conflicted
+++ resolved
@@ -14,7 +14,6 @@
     demultiplexer               = "bclconvert"
 
     // MultiQC options
-<<<<<<< HEAD
     multiqc_config             = null
     multiqc_title              = null
     multiqc_logo               = null
@@ -35,25 +34,6 @@
     show_hidden_params         = false
     schema_ignore_params       = 'genomes'
     enable_conda               = false
-=======
-    multiqc_config              = null
-    multiqc_title               = null
-    max_multiqc_email_size      = '25.MB'
-
-    // Boilerplate options
-    outdir                      = null
-    tracedir                    = "${params.outdir}/pipeline_info"
-    publish_dir_mode            = 'copy'
-    email                       = null
-    email_on_fail               = null
-    plaintext_email             = false
-    monochrome_logs             = false
-    help                        = false
-    validate_params             = true
-    show_hidden_params          = false
-    schema_ignore_params        = 'genomes'
-    enable_conda                = false
->>>>>>> f8c7402b
 
 
     // Config options
