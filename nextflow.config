/*
 * -------------------------------------------------
 *  nf-core/demultiplex Nextflow config file
 * -------------------------------------------------
 * Default config options for all environments.
 */

// Global default params, used in configs
params {

<<<<<<< HEAD
  // Options: Generic
  samplesheet = "samplesheet.csv"
  runfolder = '.'

  // Options: Genomes
  tenx_genomes_base = "./tenx"

  // Options: bcl2fastq
  adapter_stringency = 0.9
  barcode_mismatches = 0
  create_fastq_for_indexreads = false
  ignore_missing_bcls = true
  ignore_missing_filter = true
  ignore_missing_positions = true
  minimum_trimmed_readlength = 35
  mask_short_adapter_reads = 22
  tiles = false
  use_bases_mask = false
  with_failed_reads = false
  write_fastq_reversecomplement = false
  no_bgzf_compression = false
  fastq_compression_level = 4
  no_lane_splitting = false
  find_adapters_withsliding_window = false
=======
  // Workflow flags
  // TODO nf-core: Specify your pipeline's command line flags
  genome = false
  reads = "data/*{1,2}.fastq.gz"
  single_end = false
  outdir = './results'
>>>>>>> fd5bdd92

  // Options: QC
  fastq_screen_conf = false
  kraken_db = false
  skipFastQC = false
  skipMultiQC = false
  skipMultiQCStats = false

  // Options: Biolerplate
  outdir = './results'
  name = false
<<<<<<< HEAD
  multiqc_config = "$baseDir/assets/multiqc_config.yaml"
  email = false
  maxMultiqcEmailFileSize = 25.MB
=======
  multiqc_config = false
  email = false
  email_on_fail = false
  max_multiqc_email_size = 25.MB
>>>>>>> fd5bdd92
  plaintext_email = false
  monochrome_logs = false
  help = false
  igenomes_base = 's3://ngi-igenomes/igenomes/'
  tracedir = "${params.outdir}/pipeline_info"
<<<<<<< HEAD
  awsqueue = false
  awsregion = 'eu-west-1'
  igenomesIgnore = false
=======
  igenomes_ignore = false
>>>>>>> fd5bdd92
  custom_config_version = 'master'
  custom_config_base = "https://raw.githubusercontent.com/nf-core/configs/${params.custom_config_version}"
  hostnames = false
  config_profile_description = false
  config_profile_contact = false
  config_profile_url = false
<<<<<<< HEAD
=======

  // Defaults only, expecting to be overwritten
  max_memory = 128.GB
  max_cpus = 16
  max_time = 240.h

>>>>>>> fd5bdd92
}

// Container slug. Stable releases should specify release tag!
// Developmental code should specify :dev
<<<<<<< HEAD
//process.container = 'nfcore/demultiplex:dev'
process.container = 'drpatelh/nf-core-demultiplex:dev'
=======
process.container = 'nfcore/demultiplex:dev'
>>>>>>> fd5bdd92

// Load base.config by default for all pipelines
includeConfig 'conf/base.config'

// Load nf-core custom profiles from different Institutions
try {
  includeConfig "${params.custom_config_base}/nfcore_custom.config"
} catch (Exception e) {
  System.err.println("WARNING: Could not load nf-core/config profiles: ${params.custom_config_base}/nfcore_custom.config")
}

profiles {
  conda { process.conda = "$baseDir/environment.yml" }
  debug { process.beforeScript = 'echo $HOSTNAME' }
<<<<<<< HEAD
  docker { docker.enabled = true }
  singularity { singularity.enabled = true }
=======
  docker {
    docker.enabled = true
    // Avoid this error:
    //   WARNING: Your kernel does not support swap limit capabilities or the cgroup is not mounted. Memory limited without swap.
    // Testing this in nf-core after discussion here https://github.com/nf-core/tools/pull/351
    // once this is established and works well, nextflow might implement this behavior as new default.
    docker.runOptions = '-u \$(id -u):\$(id -g)'
  }
  singularity {
    singularity.enabled = true
    singularity.autoMounts = true
  }
>>>>>>> fd5bdd92
  test { includeConfig 'conf/test.config' }
}

// Load igenomes.config if required
if (!params.igenomes_ignore) {
  includeConfig 'conf/igenomes.config'
}

// Export this variable to prevent local Python libraries from conflicting with those in the container
env {
  PYTHONNOUSERSITE = 1
}

// Capture exit codes from upstream processes when piping
process.shell = ['/bin/bash', '-euo', 'pipefail']

timeline {
  enabled = true
  file = "${params.tracedir}/execution_timeline.html"
}
report {
  enabled = true
  file = "${params.tracedir}/execution_report.html"
}
trace {
  enabled = true
  file = "${params.tracedir}/execution_trace.txt"
}
dag {
  enabled = true
  file = "${params.tracedir}/pipeline_dag.svg"
}

manifest {
  name = 'nf-core/demultiplex'
  author = 'Chelsea Sawyer'
  homePage = 'https://github.com/nf-core/demultiplex'
  description = 'Demultiplexing pipeline for Illumina sequencing data'
  mainScript = 'main.nf'
  nextflowVersion = '>=19.10.0'
  version = '1.0dev'
}

// Function to ensure that resource requirements don't go beyond
// a maximum limit
def check_max(obj, type) {
  if (type == 'memory') {
    try {
      if (obj.compareTo(params.max_memory as nextflow.util.MemoryUnit) == 1)
        return params.max_memory as nextflow.util.MemoryUnit
      else
        return obj
    } catch (all) {
      println "   ### ERROR ###   Max memory '${params.max_memory}' is not valid! Using default value: $obj"
      return obj
    }
  } else if (type == 'time') {
    try {
      if (obj.compareTo(params.max_time as nextflow.util.Duration) == 1)
        return params.max_time as nextflow.util.Duration
      else
        return obj
    } catch (all) {
      println "   ### ERROR ###   Max time '${params.max_time}' is not valid! Using default value: $obj"
      return obj
    }
  } else if (type == 'cpus') {
    try {
      return Math.min( obj, params.max_cpus as int )
    } catch (all) {
      println "   ### ERROR ###   Max cpus '${params.max_cpus}' is not valid! Using default value: $obj"
      return obj
    }
  }
}<|MERGE_RESOLUTION|>--- conflicted
+++ resolved
@@ -8,7 +8,6 @@
 // Global default params, used in configs
 params {
 
-<<<<<<< HEAD
   // Options: Generic
   samplesheet = "samplesheet.csv"
   runfolder = '.'
@@ -33,14 +32,6 @@
   fastq_compression_level = 4
   no_lane_splitting = false
   find_adapters_withsliding_window = false
-=======
-  // Workflow flags
-  // TODO nf-core: Specify your pipeline's command line flags
-  genome = false
-  reads = "data/*{1,2}.fastq.gz"
-  single_end = false
-  outdir = './results'
->>>>>>> fd5bdd92
 
   // Options: QC
   fastq_screen_conf = false
@@ -52,53 +43,35 @@
   // Options: Biolerplate
   outdir = './results'
   name = false
-<<<<<<< HEAD
-  multiqc_config = "$baseDir/assets/multiqc_config.yaml"
-  email = false
-  maxMultiqcEmailFileSize = 25.MB
-=======
   multiqc_config = false
   email = false
   email_on_fail = false
   max_multiqc_email_size = 25.MB
->>>>>>> fd5bdd92
   plaintext_email = false
   monochrome_logs = false
   help = false
   igenomes_base = 's3://ngi-igenomes/igenomes/'
   tracedir = "${params.outdir}/pipeline_info"
-<<<<<<< HEAD
   awsqueue = false
   awsregion = 'eu-west-1'
-  igenomesIgnore = false
-=======
   igenomes_ignore = false
->>>>>>> fd5bdd92
   custom_config_version = 'master'
   custom_config_base = "https://raw.githubusercontent.com/nf-core/configs/${params.custom_config_version}"
   hostnames = false
   config_profile_description = false
   config_profile_contact = false
   config_profile_url = false
-<<<<<<< HEAD
-=======
 
   // Defaults only, expecting to be overwritten
   max_memory = 128.GB
   max_cpus = 16
   max_time = 240.h
 
->>>>>>> fd5bdd92
 }
 
 // Container slug. Stable releases should specify release tag!
 // Developmental code should specify :dev
-<<<<<<< HEAD
-//process.container = 'nfcore/demultiplex:dev'
-process.container = 'drpatelh/nf-core-demultiplex:dev'
-=======
 process.container = 'nfcore/demultiplex:dev'
->>>>>>> fd5bdd92
 
 // Load base.config by default for all pipelines
 includeConfig 'conf/base.config'
@@ -111,12 +84,7 @@
 }
 
 profiles {
-  conda { process.conda = "$baseDir/environment.yml" }
   debug { process.beforeScript = 'echo $HOSTNAME' }
-<<<<<<< HEAD
-  docker { docker.enabled = true }
-  singularity { singularity.enabled = true }
-=======
   docker {
     docker.enabled = true
     // Avoid this error:
@@ -129,7 +97,6 @@
     singularity.enabled = true
     singularity.autoMounts = true
   }
->>>>>>> fd5bdd92
   test { includeConfig 'conf/test.config' }
 }
 
