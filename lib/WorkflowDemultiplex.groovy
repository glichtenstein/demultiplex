//
// This file holds several functions specific to the workflow/demultiplex.nf in the nf-core/demultiplex pipeline
//

class WorkflowDemultiplex {

    //
    // Check and validate parameters
    //
<<<<<<< HEAD
    public static void initialise(params, log) {
        genomeExistsError(params, log)


        if (!params.fasta) {
            log.error "Genome fasta file not specified with e.g. '--fasta genome.fa' or via a detectable config file."
=======
    public static void initialise(params, log, valid_params) {
        if (!valid_params['demultiplexers'].contains(params.demultiplexer)) {
            log.error "Invalid option: '${params.demultiplexer}'. Valid options for '--demultiplexer': ${valid_params['demultiplexer'].join(', ')}."
>>>>>>> d903eb29
            System.exit(1)
        }
    }

    //
    // Get workflow summary for MultiQC
    //
    public static String paramsSummaryMultiqc(workflow, summary) {
        String summary_section = ''
        for (group in summary.keySet()) {
            def group_params = summary.get(group)  // This gets the parameters of that particular group
            if (group_params) {
                summary_section += "    <p style=\"font-size:110%\"><b>$group</b></p>\n"
                summary_section += "    <dl class=\"dl-horizontal\">\n"
                for (param in group_params.keySet()) {
                    summary_section += "        <dt>$param</dt><dd><samp>${group_params.get(param) ?: '<span style=\"color:#999999;\">N/A</a>'}</samp></dd>\n"
                }
                summary_section += "    </dl>\n"
            }
        }

        String yaml_file_text  = "id: '${workflow.manifest.name.replace('/','-')}-summary'\n"
        yaml_file_text        += "description: ' - this information is collected when the pipeline is started.'\n"
        yaml_file_text        += "section_name: '${workflow.manifest.name} Workflow Summary'\n"
        yaml_file_text        += "section_href: 'https://github.com/${workflow.manifest.name}'\n"
        yaml_file_text        += "plot_type: 'html'\n"
        yaml_file_text        += "data: |\n"
        yaml_file_text        += "${summary_section}"
        return yaml_file_text
<<<<<<< HEAD
    }//
    // Exit pipeline if incorrect --genome key provided
    //
    private static void genomeExistsError(params, log) {
        if (params.genomes && params.genome && !params.genomes.containsKey(params.genome)) {
            log.error "~~~~~~~~~~~~~~~~~~~~~~~~~~~~~~~~~~~~~~~~~~~~~~~~~~~~~~~~~~~~~~~~~~~~~~~~~~~~~\n" +
                "  Genome '${params.genome}' not found in any config files provided to the pipeline.\n" +
                "  Currently, the available genome keys are:\n" +
                "  ${params.genomes.keySet().join(", ")}\n" +
                "~~~~~~~~~~~~~~~~~~~~~~~~~~~~~~~~~~~~~~~~~~~~~~~~~~~~~~~~~~~~~~~~~~~~~~~~~~~~~~~~~~~"
            System.exit(1)
        }
=======
>>>>>>> d903eb29
    }
}<|MERGE_RESOLUTION|>--- conflicted
+++ resolved
@@ -7,18 +7,9 @@
     //
     // Check and validate parameters
     //
-<<<<<<< HEAD
-    public static void initialise(params, log) {
-        genomeExistsError(params, log)
-
-
-        if (!params.fasta) {
-            log.error "Genome fasta file not specified with e.g. '--fasta genome.fa' or via a detectable config file."
-=======
     public static void initialise(params, log, valid_params) {
         if (!valid_params['demultiplexers'].contains(params.demultiplexer)) {
             log.error "Invalid option: '${params.demultiplexer}'. Valid options for '--demultiplexer': ${valid_params['demultiplexer'].join(', ')}."
->>>>>>> d903eb29
             System.exit(1)
         }
     }
@@ -48,8 +39,7 @@
         yaml_file_text        += "data: |\n"
         yaml_file_text        += "${summary_section}"
         return yaml_file_text
-<<<<<<< HEAD
-    }//
+    //
     // Exit pipeline if incorrect --genome key provided
     //
     private static void genomeExistsError(params, log) {
@@ -61,7 +51,5 @@
                 "~~~~~~~~~~~~~~~~~~~~~~~~~~~~~~~~~~~~~~~~~~~~~~~~~~~~~~~~~~~~~~~~~~~~~~~~~~~~~~~~~~~"
             System.exit(1)
         }
-=======
->>>>>>> d903eb29
     }
 }