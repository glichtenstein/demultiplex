FROM nfcore/base:1.9
LABEL authors="Chelsea Sawyer" \
      description="Docker image containing all software requirements for the nf-core/demultiplex pipeline"

# Install the conda environment
COPY environment.yml /
RUN conda env create -f /environment.yml && conda clean -a
<<<<<<< HEAD
ENV PATH /opt/conda/envs/nf-core-demultiplex-1.0dev/bin:$PATH
ENV TENX_SCRIPTDIR /opt/conda/envs/nf-core-demultiplex-1.0dev/bin
=======

# Add conda installation dir to PATH (instead of doing 'conda activate')
ENV PATH /opt/conda/envs/nf-core-demultiplex-1.0dev/bin:$PATH

# Dump the details of the installed packages to a file for posterity
RUN conda env export --name nf-core-demultiplex-1.0dev > nf-core-demultiplex-1.0dev.yml
>>>>>>> fd5bdd92
<|MERGE_RESOLUTION|>--- conflicted
+++ resolved
@@ -5,14 +5,9 @@
 # Install the conda environment
 COPY environment.yml /
 RUN conda env create -f /environment.yml && conda clean -a
-<<<<<<< HEAD
-ENV PATH /opt/conda/envs/nf-core-demultiplex-1.0dev/bin:$PATH
-ENV TENX_SCRIPTDIR /opt/conda/envs/nf-core-demultiplex-1.0dev/bin
-=======
 
 # Add conda installation dir to PATH (instead of doing 'conda activate')
 ENV PATH /opt/conda/envs/nf-core-demultiplex-1.0dev/bin:$PATH
 
 # Dump the details of the installed packages to a file for posterity
-RUN conda env export --name nf-core-demultiplex-1.0dev > nf-core-demultiplex-1.0dev.yml
->>>>>>> fd5bdd92
+RUN conda env export --name nf-core-demultiplex-1.0dev > nf-core-demultiplex-1.0dev.yml