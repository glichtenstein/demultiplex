--- conflicted
+++ resolved
@@ -5,10 +5,7 @@
   <meta charset="utf-8">
   <meta http-equiv="X-UA-Compatible" content="IE=edge">
   <meta name="viewport" content="width=device-width, initial-scale=1">
-<<<<<<< HEAD
-=======
 
->>>>>>> fd5bdd92
   <meta name="description" content="nf-core/demultiplex: Demultiplexing pipeline for Illumina sequencing data">
   <title>nf-core/demultiplex Pipeline Report</title>
 
@@ -53,7 +50,6 @@
 
 </head>
 <body>
-<<<<<<< HEAD
     <div class="main_div">
 
         <div>
@@ -64,7 +60,7 @@
 
         </br>
 
-        <img src="cid:nfcoredemultiplexlogo">
+        <img src="cid:nfcorepipelinelogo">
 
         <h2>Run Name: $runName</h2>
 
@@ -91,32 +87,6 @@
         }
         %>
 
-=======
-<div style="font-family: Helvetica, Arial, sans-serif; padding: 30px; max-width: 800px; margin: 0 auto;">
-
-<img src="cid:nfcorepipelinelogo">
-
-<h1>nf-core/demultiplex v${version}</h1>
-<h2>Run Name: $runName</h2>
-
-<% if (!success){
-    out << """
-    <div style="color: #a94442; background-color: #f2dede; border-color: #ebccd1; padding: 15px; margin-bottom: 20px; border: 1px solid transparent; border-radius: 4px;">
-        <h4 style="margin-top:0; color: inherit;">nf-core/demultiplex execution completed unsuccessfully!</h4>
-        <p>The exit status of the task that caused the workflow execution to fail was: <code>$exitStatus</code>.</p>
-        <p>The full error message was:</p>
-        <pre style="white-space: pre-wrap; overflow: visible; margin-bottom: 0;">${errorReport}</pre>
-    </div>
-    """
-} else {
-    out << """
-    <div style="color: #3c763d; background-color: #dff0d8; border-color: #d6e9c6; padding: 15px; margin-bottom: 20px; border: 1px solid transparent; border-radius: 4px;">
-        nf-core/demultiplex execution completed successfully!
-    </div>
-    """
-}
-%>
->>>>>>> fd5bdd92
 
 
         <% if (success){
