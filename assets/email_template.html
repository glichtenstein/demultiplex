<html>
  <head>
<<<<<<< HEAD

  <meta charset="utf-8">
  <meta http-equiv="X-UA-Compatible" content="IE=edge">
  <meta name="viewport" content="width=device-width, initial-scale=1">

  <meta name="description" content="nf-core/demultiplex: Demultiplexing pipeline for Illumina sequencing data">
  <title>nf-core/demultiplex Pipeline Report</title>

  <link rel="stylesheet" href="https://cdnjs.cloudflare.com/ajax/libs/font-awesome/4.7.0/css/font-awesome.min.css">

  <style>
    body{
      color: #146470;
    }
    .qc{
      color: #196f84;
      background-color: #ccf5ff;
      border-color: #ebccd1;
      padding: 15px;
      border-radius: 4px;
    }
    .title{
      font-size:3em;
      margin-left: 20px;
    }
    .qcextras{

    }
    a {
      color: #4da9b7;
    }
    .notification{
      border-color: #ebccd1;
      padding: 15px;
      margin-bottom: 20px;
      border: 1px solid transparent;
      border-radius: 4px;
    }
    .main_div{
        font-family: Helvetica, Arial, sans-serif;
        padding: 30px;
        max-width: 900px;
        margin: 0 auto;
    }
  </style>


</head>
<body>
    <div class="main_div">

        <div>

        <span class="logo"><i class="fa fa-leaf fa-4x"></i></i></span>
        <span class="title"> Demultiplexing Report </span>
        </div>

        </br>

        <img src="cid:nfcorepipelinelogo">

        <h2>Run Name: $runName</h2>

        <% if (!success){
            out <<
            """
            <div class="notification" style="color: #a94442; background-color: #f2dede; ">
                <i class="fa fa-window-close"></i>
                <span style="margin-top:0; color: inherit;">nf-core/demultiplex execution completed unsuccessfully!</span>
                <p>The exit status of the task that caused the workflow execution to fail was: <code>$exitStatus</code>.</p>
                <p>The full error message was:</p>
                <pre style="white-space: pre-wrap; overflow: visible; margin-bottom: 0;">${errorReport}</pre>
            </div>
            """
        } else {
            out <<
            """
            <div class="notification" style="color: #3c763d; background-color: #dff0d8; ">
              <i class="fa fa-check-square fa-1x"> </i>
                <span> nf-core/demultiplex execution completed successfully!</span>
            </div>
            """

        }
        %>



        <% if (success){
            out <<
            """
                <div class="qc">
                  <span style="font-size:1.3em" >MultiQC</span>
            """


            out <<
            """
                  <div class="qcextras">
                    <p>
                      <a href="${extra_links.get('MultiQC Global')}" target=\"_blank\" >MultiQC Global</a>
                    </p>
                    <p>
                      <a href="${extra_links.get('Demultiplexing Default')}" target=\"_blank\">Demultiplexing Default</a>
                    </p>
                  </div>

            """

            out<<
            """
                  <table style="">
                    <tbody style="border-bottom: 1px solid #ddd;">
            """

            out << project_QC_links.collect{
              k,v -> "<tr><th style='text-align:left; padding: 8px 0; line-height: 1.42857143; vertical-align: top; border: none;'>"+
                "<a href='${v}' target=\"_blank\" ><i class=\"fa fa-cubes\"></i> ${k}</a>"+
                "</th>"+
                "<td style='text-align:left; padding: 8px; line-height: 1.42857143; vertical-align: top; border-top:none;'>"+


                "</td></tr>"
              }.join("\n")

            out <<
            """
                  </tbody>
                  </table>
                </div>
            """
        }
        %>

        </br></br>



        <p>Do not reply to this message.</p>
        <p>The workflow was completed at <strong>$dateComplete</strong> (duration: <strong>$duration</strong>)</p>
        <i class="fa fa-laptop"></i>
        <span style="font-size:1em" >The command used to launch the workflow was as follows:</span >
        <pre style=" white-space: pre-wrap; overflow: visible; background-color: #ededed; padding: 15px; border-radius: 4px; margin-bottom:30px;">$commandLine</pre>

        </br>

        <h3>Pipeline Configuration:</h3>
        <table style="width:100%; max-width:100%; border-spacing: 0; border-collapse: collapse; border:0; margin-bottom: 30px;">
            <tbody style="border-bottom: 1px solid #ddd;">
                <% out << summary.collect{ k,v -> "<tr><th style='text-align:left; padding: 8px 0; line-height: 1.42857143; vertical-align: top; border-top: 1px solid #ddd;'>$k</th><td style='text-align:left; padding: 8px; line-height: 1.42857143; vertical-align: top; border-top: 1px solid #ddd;'><pre style='white-space: pre-wrap; overflow: visible;'>$v</pre></td></tr>" }.join("\n") %>
            </tbody>
        </table>


        <div>
          <span style="">
            <i class="fa fa-github fa-2x" ></i>
          </span>

          <a style="margin-left:10px; vertical-align: middle;" href="https://github.com/csawye01/nf-core-demultiplex">nf-core/demultiplex</a>

        </div>

    </div>
</body>
=======
    <meta charset="utf-8" />
    <meta http-equiv="X-UA-Compatible" content="IE=edge" />
    <meta name="viewport" content="width=device-width, initial-scale=1" />

    <!-- prettier-ignore -->
    <meta name="description" content="nf-core/demultiplex: Demultiplexing pipeline for Illumina sequencing data" />
    <title>nf-core/demultiplex Pipeline Report</title>
  </head>
  <body>
    <div style="font-family: Helvetica, Arial, sans-serif; padding: 30px; max-width: 800px; margin: 0 auto">
      <img src="cid:nfcorepipelinelogo" />

      <h1>nf-core/demultiplex v${version}</h1>
      <h2>Run Name: $runName</h2>

      <% if (!success){ out << """
      <div
        style="
          color: #a94442;
          background-color: #f2dede;
          border-color: #ebccd1;
          padding: 15px;
          margin-bottom: 20px;
          border: 1px solid transparent;
          border-radius: 4px;
        "
      >
        <h4 style="margin-top: 0; color: inherit">nf-core/demultiplex execution completed unsuccessfully!</h4>
        <p>The exit status of the task that caused the workflow execution to fail was: <code>$exitStatus</code>.</p>
        <p>The full error message was:</p>
        <pre style="white-space: pre-wrap; overflow: visible; margin-bottom: 0">${errorReport}</pre>
      </div>
      """ } else { out << """
      <div
        style="
          color: #3c763d;
          background-color: #dff0d8;
          border-color: #d6e9c6;
          padding: 15px;
          margin-bottom: 20px;
          border: 1px solid transparent;
          border-radius: 4px;
        "
      >
        nf-core/demultiplex execution completed successfully!
      </div>
      """ } %>

      <p>The workflow was completed at <strong>$dateComplete</strong> (duration: <strong>$duration</strong>)</p>
      <p>The command used to launch the workflow was as follows:</p>
      <pre
        style="
          white-space: pre-wrap;
          overflow: visible;
          background-color: #ededed;
          padding: 15px;
          border-radius: 4px;
          margin-bottom: 30px;
        "
      >
$commandLine</pre
      >

      <h3>Pipeline Configuration:</h3>
      <table
        style="
          width: 100%;
          max-width: 100%;
          border-spacing: 0;
          border-collapse: collapse;
          border: 0;
          margin-bottom: 30px;
        "
      >
        <tbody style="border-bottom: 1px solid #ddd">
          <% out << summary.collect{ k,v -> "
          <tr>
            <th
              style="
                text-align: left;
                padding: 8px 0;
                line-height: 1.42857143;
                vertical-align: top;
                border-top: 1px solid #ddd;
              "
            >
              $k
            </th>
            <td
              style="
                text-align: left;
                padding: 8px;
                line-height: 1.42857143;
                vertical-align: top;
                border-top: 1px solid #ddd;
              "
            >
              <pre style="white-space: pre-wrap; overflow: visible">$v</pre>
            </td>
          </tr>
          " }.join("\n") %>
        </tbody>
      </table>

      <p>nf-core/demultiplex</p>
      <p><a href="https://github.com/nf-core/demultiplex">https://github.com/nf-core/demultiplex</a></p>
    </div>
  </body>
>>>>>>> 7ecc0d63
</html><|MERGE_RESOLUTION|>--- conflicted
+++ resolved
@@ -1,172 +1,5 @@
 <html>
   <head>
-<<<<<<< HEAD
-
-  <meta charset="utf-8">
-  <meta http-equiv="X-UA-Compatible" content="IE=edge">
-  <meta name="viewport" content="width=device-width, initial-scale=1">
-
-  <meta name="description" content="nf-core/demultiplex: Demultiplexing pipeline for Illumina sequencing data">
-  <title>nf-core/demultiplex Pipeline Report</title>
-
-  <link rel="stylesheet" href="https://cdnjs.cloudflare.com/ajax/libs/font-awesome/4.7.0/css/font-awesome.min.css">
-
-  <style>
-    body{
-      color: #146470;
-    }
-    .qc{
-      color: #196f84;
-      background-color: #ccf5ff;
-      border-color: #ebccd1;
-      padding: 15px;
-      border-radius: 4px;
-    }
-    .title{
-      font-size:3em;
-      margin-left: 20px;
-    }
-    .qcextras{
-
-    }
-    a {
-      color: #4da9b7;
-    }
-    .notification{
-      border-color: #ebccd1;
-      padding: 15px;
-      margin-bottom: 20px;
-      border: 1px solid transparent;
-      border-radius: 4px;
-    }
-    .main_div{
-        font-family: Helvetica, Arial, sans-serif;
-        padding: 30px;
-        max-width: 900px;
-        margin: 0 auto;
-    }
-  </style>
-
-
-</head>
-<body>
-    <div class="main_div">
-
-        <div>
-
-        <span class="logo"><i class="fa fa-leaf fa-4x"></i></i></span>
-        <span class="title"> Demultiplexing Report </span>
-        </div>
-
-        </br>
-
-        <img src="cid:nfcorepipelinelogo">
-
-        <h2>Run Name: $runName</h2>
-
-        <% if (!success){
-            out <<
-            """
-            <div class="notification" style="color: #a94442; background-color: #f2dede; ">
-                <i class="fa fa-window-close"></i>
-                <span style="margin-top:0; color: inherit;">nf-core/demultiplex execution completed unsuccessfully!</span>
-                <p>The exit status of the task that caused the workflow execution to fail was: <code>$exitStatus</code>.</p>
-                <p>The full error message was:</p>
-                <pre style="white-space: pre-wrap; overflow: visible; margin-bottom: 0;">${errorReport}</pre>
-            </div>
-            """
-        } else {
-            out <<
-            """
-            <div class="notification" style="color: #3c763d; background-color: #dff0d8; ">
-              <i class="fa fa-check-square fa-1x"> </i>
-                <span> nf-core/demultiplex execution completed successfully!</span>
-            </div>
-            """
-
-        }
-        %>
-
-
-
-        <% if (success){
-            out <<
-            """
-                <div class="qc">
-                  <span style="font-size:1.3em" >MultiQC</span>
-            """
-
-
-            out <<
-            """
-                  <div class="qcextras">
-                    <p>
-                      <a href="${extra_links.get('MultiQC Global')}" target=\"_blank\" >MultiQC Global</a>
-                    </p>
-                    <p>
-                      <a href="${extra_links.get('Demultiplexing Default')}" target=\"_blank\">Demultiplexing Default</a>
-                    </p>
-                  </div>
-
-            """
-
-            out<<
-            """
-                  <table style="">
-                    <tbody style="border-bottom: 1px solid #ddd;">
-            """
-
-            out << project_QC_links.collect{
-              k,v -> "<tr><th style='text-align:left; padding: 8px 0; line-height: 1.42857143; vertical-align: top; border: none;'>"+
-                "<a href='${v}' target=\"_blank\" ><i class=\"fa fa-cubes\"></i> ${k}</a>"+
-                "</th>"+
-                "<td style='text-align:left; padding: 8px; line-height: 1.42857143; vertical-align: top; border-top:none;'>"+
-
-
-                "</td></tr>"
-              }.join("\n")
-
-            out <<
-            """
-                  </tbody>
-                  </table>
-                </div>
-            """
-        }
-        %>
-
-        </br></br>
-
-
-
-        <p>Do not reply to this message.</p>
-        <p>The workflow was completed at <strong>$dateComplete</strong> (duration: <strong>$duration</strong>)</p>
-        <i class="fa fa-laptop"></i>
-        <span style="font-size:1em" >The command used to launch the workflow was as follows:</span >
-        <pre style=" white-space: pre-wrap; overflow: visible; background-color: #ededed; padding: 15px; border-radius: 4px; margin-bottom:30px;">$commandLine</pre>
-
-        </br>
-
-        <h3>Pipeline Configuration:</h3>
-        <table style="width:100%; max-width:100%; border-spacing: 0; border-collapse: collapse; border:0; margin-bottom: 30px;">
-            <tbody style="border-bottom: 1px solid #ddd;">
-                <% out << summary.collect{ k,v -> "<tr><th style='text-align:left; padding: 8px 0; line-height: 1.42857143; vertical-align: top; border-top: 1px solid #ddd;'>$k</th><td style='text-align:left; padding: 8px; line-height: 1.42857143; vertical-align: top; border-top: 1px solid #ddd;'><pre style='white-space: pre-wrap; overflow: visible;'>$v</pre></td></tr>" }.join("\n") %>
-            </tbody>
-        </table>
-
-
-        <div>
-          <span style="">
-            <i class="fa fa-github fa-2x" ></i>
-          </span>
-
-          <a style="margin-left:10px; vertical-align: middle;" href="https://github.com/csawye01/nf-core-demultiplex">nf-core/demultiplex</a>
-
-        </div>
-
-    </div>
-</body>
-=======
     <meta charset="utf-8" />
     <meta http-equiv="X-UA-Compatible" content="IE=edge" />
     <meta name="viewport" content="width=device-width, initial-scale=1" />
@@ -275,5 +108,4 @@
       <p><a href="https://github.com/nf-core/demultiplex">https://github.com/nf-core/demultiplex</a></p>
     </div>
   </body>
->>>>>>> 7ecc0d63
 </html>