--- conflicted
+++ resolved
@@ -17,18 +17,6 @@
             "samplesheet": {
                 "type": "string",
                 "format": "file-path",
-<<<<<<< HEAD
-                "exists": true,
-                "pattern": "^\\S+\\.f(ast)?q\\.gz$",
-                "errorMessage": "FastQ file for reads 1 must be provided, cannot contain spaces and must have extension '.fq.gz' or '.fastq.gz'"
-            },
-            "fastq_2": {
-                "type": "string",
-                "format": "file-path",
-                "exists": true,
-                "pattern": "^\\S+\\.f(ast)?q\\.gz$",
-                "errorMessage": "FastQ file for reads 2 cannot contain spaces and must have extension '.fq.gz' or '.fastq.gz'"
-=======
                 "description": "Sample sheet file",
                 "pattern": "^\\S+\\.csv$"
             },
@@ -42,7 +30,6 @@
                 "type": "string",
                 "format": "file-path",
                 "description": "Run directory"
->>>>>>> ef605650
             }
         }
     }
