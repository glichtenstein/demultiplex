--- conflicted
+++ resolved
@@ -90,36 +90,10 @@
 
     def _validate_lane(self, row):
         """Assert that the second FASTQ entry has the right format if it exists."""
-<<<<<<< HEAD
-        if len(row[self._second_col]) > 0:
-            self._validate_fastq_format(row[self._second_col])
-
-    def _validate_pair(self, row):
-        """Assert that read pairs have the same file extension. Report pair status."""
-        if row[self._first_col] and row[self._second_col]:
-            row[self._single_col] = False
-            assert (
-                Path(row[self._first_col]).suffixes[-2:] == Path(row[self._second_col]).suffixes[-2:]
-            ), "FASTQ pairs must have the same file extensions."
-        else:
-            row[self._single_col] = True
-
-    def _validate_fastq_format(self, filename):
-        """Assert that a given filename has one of the expected FASTQ extensions."""
-        assert any(filename.endswith(extension) for extension in self.VALID_FORMATS), (
-            f"The FASTQ file has an unrecognized extension: {filename}\n"
-            f"It should be one of: {', '.join(self.VALID_FORMATS)}"
-        )
-
-    def validate_unique_samples(self):
-        """
-        Assert that the combination of sample name and FASTQ filename is unique.
-=======
         if row[self._lane_col]:
             assert row[
                 self._lane_col
             ].isdigit(), "Lane number must be a positive integer."
->>>>>>> 48ce91a3
 
     def _validate_run_dir(self, row):
         """Assert that the run directory exists and is a directory or tar.gz file"""
