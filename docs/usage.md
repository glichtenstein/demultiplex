--- conflicted
+++ resolved
@@ -61,13 +61,8 @@
 
 The typical command for running the pipeline is as follows:
 
-<<<<<<< HEAD
-```bash
-nextflow run nf-core/demultiplex --input ./samplesheet.csv --outdir ./results --genome GRCh37 -profile docker
-=======
-```console
-nextflow run nf-core/demultiplex --input samplesheet.csv --outdir <OUTDIR> -profile docker
->>>>>>> 5965e99f
+```bash
+nextflow run nf-core/demultiplex --input ./samplesheet.csv --outdir ./results -profile docker
 ```
 
 This will launch the pipeline with the `docker` configuration profile. See below for more information about profiles.
