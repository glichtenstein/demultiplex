--- conflicted
+++ resolved
@@ -3,12 +3,6 @@
 
 """Provide functions to merge multiple versions.yml files."""
 
-<<<<<<< HEAD
-
-import platform
-from textwrap import dedent
-=======
->>>>>>> ee55bc35
 
 import yaml
 import platform
